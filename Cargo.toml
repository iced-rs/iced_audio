[package]
name = "iced_audio"
version = "0.7.0"
authors = ["Billy Messenger <https://github.com/BillyDM>"]
license = "MIT"
edition = "2018"
keywords = ["iced", "gui", "audio", "vst", "lv2"]
categories = ["gui", "visualization"]
description = "An extension to the Iced GUI library with useful widgets for audio applications"
homepage = "https://github.com/BillyDM/iced_audio"
documentation = "https://docs.rs/iced_audio"
repository = "https://github.com/BillyDM/iced_audio"
readme = "README.md"
resolver = "2"

[badges]
maintenance = { status = "actively-developed" }

[workspace]
members = [
    "examples/simple",
    "examples/inputs_tour",
]

# See more keys and their definitions at
# https://doc.rust-lang.org/cargo/reference/manifest.html

[dev-dependencies]
<<<<<<< HEAD
iced = { version = "0.4", features = ["canvas"] }

[dependencies]
iced_native = "0.5"
iced_graphics = { version = "0.3", features = ["canvas"] }
=======
iced = "0.3"

[dependencies]
iced_native = "0.4"
iced_graphics = { version = "0.2", features = ["canvas"] }
>>>>>>> d5ca6783
<|MERGE_RESOLUTION|>--- conflicted
+++ resolved
@@ -26,16 +26,8 @@
 # https://doc.rust-lang.org/cargo/reference/manifest.html
 
 [dev-dependencies]
-<<<<<<< HEAD
 iced = { version = "0.4", features = ["canvas"] }
 
 [dependencies]
 iced_native = "0.5"
-iced_graphics = { version = "0.3", features = ["canvas"] }
-=======
-iced = "0.3"
-
-[dependencies]
-iced_native = "0.4"
-iced_graphics = { version = "0.2", features = ["canvas"] }
->>>>>>> d5ca6783
+iced_graphics = { version = "0.3", features = ["canvas"] }